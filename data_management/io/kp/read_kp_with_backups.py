from datetime import datetime, timedelta, timezone

import numpy as np
import pandas as pd

from data_management.io.kp import KpEnsemble, KpNiemegk, KpOMNI, KpSWPC


def read_kp_with_backups(
    start_time: datetime,
    end_time: datetime,
    model_order: list = None,
    reduce_ensemble=None,
    synthetic_now_time: datetime = datetime.now(timezone.utc),
    download=False,
):

    if model_order is None:
        model_order = [KpOMNI(), KpNiemegk(), KpEnsemble(), KpSWPC()]

    data_out = [pd.DataFrame()]

    for model in model_order:

        if isinstance(model, KpOMNI):
<<<<<<< HEAD
            print("Reading omni...")
            data_one_model = [model.read(start_time, end_time, download=download)]
            model_label = "omni"

        if isinstance(model, KpNiemegk):
            print("Reading niemegk...")
            data_one_model = [model.read(start_time, end_time, download=download)]
            model_label = "niemegk"
=======
            print('Reading omni...')
            data_one_model = [model.read(start_time, end_time, download=True)]
            data_one_model[0][data_one_model[0].index >= synthetic_now_time] = pd.NA
            model_label = 'omni'

        if isinstance(model, KpNiemegk):
            print('Reading niemegk...')
            data_one_model = [model.read(start_time, end_time, download=True)]
            data_one_model[0][data_one_model[0].index >= synthetic_now_time] = pd.NA
            model_label = 'niemegk'
>>>>>>> bf88abe0

        # Forecasting models are called with synthetic now time
        if isinstance(model, KpSWPC):
            print("Reading swpc...")
            data_one_model = [model.read(synthetic_now_time.replace(hour=0, minute=0, second=0), end_time, download=download)]
            model_label = "swpc"

        if isinstance(model, KpEnsemble):
            print("Reading PAGER Kp ensemble...")

            # we are trying to read the most recent file; it this fails, we go one step back (1 hour) and see if this file is present

            target_time = synthetic_now_time
            data_one_model = model.read(target_time, end_time)

            while len(data_one_model) == 0 and target_time > (synthetic_now_time - timedelta(days=3)):
                target_time -= timedelta(hours=1)

                # ONLY READ MIDNIGHT FILE FOR NOW; OTHER FILES BREAK
                target_time = target_time.replace(hour=0, minute=0, second=0)

                data_one_model = model.read(target_time, end_time)

            model_label = "ensemble"

            num_ens_members = len(data_one_model)

            if reduce_ensemble == "mean":

                kp_mean_ensembles = []

                for it, _ in enumerate(data_one_model[0].index):

                    data_curr_time = []
                    for ie in range(num_ens_members):
                        data_curr_time.append(data_one_model[ie].loc[data_one_model[ie].index[it], "kp"])

                    kp_mean_ensembles.append(np.mean(data_curr_time))

                data_one_model = [pd.DataFrame(index=data_one_model[0].index, data={"kp": kp_mean_ensembles})]

            elif reduce_ensemble is None:
                data_out = data_out * num_ens_members

        any_nans_found = False
        # we making it a list in case of ensemble members
        for i, _ in enumerate(data_one_model):
            data_one_model[i]["model"] = model_label
            data_one_model[i].loc[data_one_model[i]["kp"].isna(), "model"] = None
            data_out[i] = data_out[i].combine_first(data_one_model[i])

            if data_out[i]["kp"].isna().sum() > 0:
                any_nans_found = True

        # if no NaNs are present anymore, we don't have to read backups
        if not any_nans_found:
            break

    if len(data_out) == 1:
        data_out = data_out[0]

    return data_out<|MERGE_RESOLUTION|>--- conflicted
+++ resolved
@@ -23,7 +23,6 @@
     for model in model_order:
 
         if isinstance(model, KpOMNI):
-<<<<<<< HEAD
             print("Reading omni...")
             data_one_model = [model.read(start_time, end_time, download=download)]
             model_label = "omni"
@@ -32,18 +31,6 @@
             print("Reading niemegk...")
             data_one_model = [model.read(start_time, end_time, download=download)]
             model_label = "niemegk"
-=======
-            print('Reading omni...')
-            data_one_model = [model.read(start_time, end_time, download=True)]
-            data_one_model[0][data_one_model[0].index >= synthetic_now_time] = pd.NA
-            model_label = 'omni'
-
-        if isinstance(model, KpNiemegk):
-            print('Reading niemegk...')
-            data_one_model = [model.read(start_time, end_time, download=True)]
-            data_one_model[0][data_one_model[0].index >= synthetic_now_time] = pd.NA
-            model_label = 'niemegk'
->>>>>>> bf88abe0
 
         # Forecasting models are called with synthetic now time
         if isinstance(model, KpSWPC):
