--- conflicted
+++ resolved
@@ -2,9 +2,6 @@
 from data_management.io.kp.niemegk import KpNiemegk
 from data_management.io.kp.omni import KpOMNI
 from data_management.io.kp.swpc import KpSWPC
-<<<<<<< HEAD
-=======
 
 # This has to be imported after the models to avoid a circular import
->>>>>>> c20de2b9
 from data_management.io.kp.read_kp_from_multiple_models import read_kp_from_multiple_models