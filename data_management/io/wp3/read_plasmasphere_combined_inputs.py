--- conflicted
+++ resolved
@@ -1,19 +1,14 @@
+import os
+import logging
+import pandas as pd
 import datetime as dt
-import logging
-import os
-
-import pandas as pd
 
 from data_management.io.base_file_reader import BaseReader
 
 
 class PlasmasphereCombinedInputsReader(BaseReader):
-<<<<<<< HEAD
-    def __init__(self, wp3_output_folder, sub_folder="GFZ_PLASMA"):
-=======
 
     def __init__(self, folder):
->>>>>>> 60be6f28
         super().__init__()
         self.data_folder = folder
         self._check_data_folder()
@@ -22,21 +17,32 @@
 
     def _check_data_folder(self):
         if not os.path.exists(self.data_folder):
-            msg = f"Data folder {self.data_folder} for WP3 plasma output not found...impossible to retrieve data."
+            msg = "Data folder {} for WP3 plasma output not found...impossible to retrieve data.".format(
+                self.data_folder)
             logging.error(msg)
             raise FileNotFoundError(msg)
 
     @staticmethod
     def _read_single_file(folder, date, source):
+
         if source == "kp":
-            file_name = f"kp_{date.year}-{str(date.month).zfill(2)}-{str(date.day).zfill(2)}-{str(date.hour).zfill(2)}-{str(date.minute).zfill(2)}.csv"
+            file_name = "kp_{}-{}-{}-{}-{}.csv".format(date.year,
+                                                       str(date.month).zfill(2),
+                                                       str(date.day).zfill(2),
+                                                       str(date.hour).zfill(2),
+                                                       str(date.minute).zfill(2))
         if source == "solar_wind":
-            file_name = f"solar_wind_{date.year}-{str(date.month).zfill(2)}-{str(date.day).zfill(2)}-{str(date.hour).zfill(2)}-{str(date.minute).zfill(2)}.csv"
+            file_name = "solar_wind_{}-{}-{}-{}-{}.csv".format(date.year,
+                                                       str(date.month).zfill(2),
+                                                       str(date.day).zfill(2),
+                                                       str(date.hour).zfill(2),
+                                                       str(date.minute).zfill(2))
+
 
         file_path = os.path.join(folder, file_name)
 
         if not os.path.isfile(file_path):
-            msg = f"No suitable files found in the folder {folder} for the requested date {date}"
+            msg = "No suitable files found in the folder {} for the requested date {}".format(folder, date)
             logging.warning(msg)
             return None
 
@@ -50,17 +56,19 @@
         return data
 
     def read(self, source, requested_date=None) -> pd.DataFrame:
+
         if requested_date is None:
             requested_date = dt.datetime.utcnow().replace(microsecond=0, minute=0, second=0)
 
         if source == "kp":
             requested_date = requested_date.replace(minute=0, second=0, microsecond=0)
-            return self._read_single_file(os.path.join(self.data_folder, "inputs/kp"), requested_date, "kp")
-        if source == "solar_wind":
+            return self._read_single_file(os.path.join(self.data_folder, "inputs/kp"),
+                                          requested_date, "kp")
+        elif source == "solar_wind":
             requested_date = requested_date.replace(minute=0, second=0, microsecond=0)
-            return self._read_single_file(
-                os.path.join(self.data_folder, "inputs/solar_wind"), requested_date, "solar_wind"
-            )
-        msg = f"Combined input {source} requested not available..."
-        logging.error(msg)
-        raise RuntimeError(msg)+            return self._read_single_file(os.path.join(self.data_folder, "inputs/solar_wind"),
+                                          requested_date, "solar_wind")
+        else:
+            msg = "Combined input {} requested not available...".format(source)
+            logging.error(msg)
+            raise RuntimeError(msg)