--- conflicted
+++ resolved
@@ -1,19 +1,14 @@
+import os
+import logging
+import pandas as pd
 import datetime as dt
-import logging
-import os
-
-import pandas as pd
 
 from data_management.io.base_file_reader import BaseReader
 
 
 class PlasmaspherePredictionReader(BaseReader):
-<<<<<<< HEAD
-    def __init__(self, wp3_output_folder, sub_folder="GFZ_PLASMA"):
-=======
 
     def __init__(self, folder):
->>>>>>> 60be6f28
         super().__init__()
         self.data_folder = folder
         self._check_data_folder()
@@ -22,7 +17,8 @@
 
     def _check_data_folder(self):
         if not os.path.exists(self.data_folder):
-            msg = f"Data folder {self.data_folder} for WP3 plasma output not found...impossible to retrieve data."
+            msg = "Data folder {} for WP3 plasma output not found...impossible to retrieve data.".format(
+                self.data_folder)
             logging.error(msg)
             raise FileNotFoundError(msg)
 
@@ -39,12 +35,16 @@
         :rtype: pandas.DataFrame
         """
 
-        file_name = f"plasmasphere_density_{date.year}-{str(date.month).zfill(2)}-{str(date.day).zfill(2)}-{str(date.hour).zfill(2)}-{str(date.minute).zfill(2)}.csv"
+        file_name = "plasmasphere_density_{}-{}-{}-{}-{}.csv".format(date.year,
+                                                                     str(date.month).zfill(2),
+                                                                     str(date.day).zfill(2),
+                                                                     str(date.hour).zfill(2),
+                                                                     str(date.minute).zfill(2))
 
         file_path = os.path.join(folder, file_name)
 
         if not os.path.isfile(file_path):
-            msg = f"No suitable files found in the folder {folder} for the requested date {date}"
+            msg = "No suitable files found in the folder {} for the requested date {}".format(folder, date)
             logging.warning(msg)
             return None
 
@@ -73,6 +73,7 @@
         if source == "gfz_plasma":
             requested_date = requested_date.replace(minute=0, second=0, microsecond=0)
             return self._read_single_file(self.data_folder, requested_date)
-        msg = f"Source {source} requested for reading plasmasphere prediction not available..."
-        logging.error(msg)
-        raise RuntimeError(msg)+        else:
+            msg = "Source {} requested for reading plasmasphere prediction not available...".format(source)
+            logging.error(msg)
+            raise RuntimeError(msg)